package org.jetbrains.kotlin.backend.konan.lower

import org.jetbrains.kotlin.backend.konan.Context
import org.jetbrains.kotlin.backend.konan.descriptors.isFunctionInvoke
import org.jetbrains.kotlin.backend.konan.ir.IrInlineFunctionBody
import org.jetbrains.kotlin.backend.konan.ir.getArguments
import org.jetbrains.kotlin.descriptors.FunctionDescriptor
import org.jetbrains.kotlin.descriptors.ParameterDescriptor
import org.jetbrains.kotlin.ir.IrElement
import org.jetbrains.kotlin.ir.IrStatement
import org.jetbrains.kotlin.ir.builders.Scope
import org.jetbrains.kotlin.ir.declarations.IrFile
import org.jetbrains.kotlin.ir.declarations.IrFunction
import org.jetbrains.kotlin.ir.expressions.*
import org.jetbrains.kotlin.ir.expressions.impl.IrContainerExpressionBase
import org.jetbrains.kotlin.ir.expressions.impl.IrGetValueImpl
import org.jetbrains.kotlin.ir.util.DeepCopyIrTree
import org.jetbrains.kotlin.ir.visitors.IrElementTransformerVoid
import org.jetbrains.kotlin.types.KotlinType

//-----------------------------------------------------------------------------//

internal class FunctionInlining(val context: Context): IrElementTransformerVoid() {

    fun inline(irFile: IrFile) = irFile.accept(this, null)

    //-------------------------------------------------------------------------//

    fun isLambda(value: IrExpression) : Boolean {
        if (value !is IrContainerExpressionBase)      return false
        if (value.origin != IrStatementOrigin.LAMBDA) return false
        return true
    }

    //-------------------------------------------------------------------------//

    fun getLambdaStatements(value: IrExpression) : MutableList<IrStatement> {
        val statements = (value as IrContainerExpressionBase).statements
        val lambdaFunction = statements[0] as IrFunction
        val lambdaBody = lambdaFunction.body as IrBlockBody
        return lambdaBody.statements
    }

    //-------------------------------------------------------------------------//

    fun getLambdaReturnType(value: IrExpression) : KotlinType {
        val statements = (value as IrContainerExpressionBase).statements
        val lambdaFunction = statements[0] as IrFunction
        return lambdaFunction.descriptor.returnType!!
    }

    //-------------------------------------------------------------------------//

    fun evaluateParameters(irCall: IrCall,
        statements: MutableList<IrStatement>): List<Pair<ParameterDescriptor, IrExpression>> {

        val scope          = Scope(irCall.descriptor as FunctionDescriptor)
        val parametersOld  = irCall.getArguments()                                          // Create map inline_function_parameter -> containing_function_expression.
        val parametersNew  = parametersOld.map {
            val parameter  = it.first
            val expression = it.second
            if (expression is IrGetValue) return@map it                                     // There is nothing to evaluate.
            if (isLambda(expression)) {                                                     // The expression is lambda.
                val inlineFunctionBody = inlineLambda(expression)                           // Create IrInlineFunctionBody to replace this parameter.
                return@map parameter to inlineFunctionBody
            }

            val newVar = scope.createTemporaryVariable(expression, "inline", false)         // Create new variable and init it with the expression.
            statements.add(0, newVar)                                                       // Add initialization of the new variable in statement list.

            val getVal = IrGetValueImpl(0, 0, newVar.descriptor)                            // Create new IR element representing access the new variable.
            parameter to getVal                                                             // Parameter will be replaced with the new variable.
        }
        return parametersNew
    }

<<<<<<< HEAD

    //-------------------------------------------------------------------------//

    fun inlineFunction(irCall: IrCall): IrBlock {

        val functionDescriptor = irCall.descriptor as FunctionDescriptor
        val functionDeclaration = context.ir.moduleIndex.functions[functionDescriptor]      // Get FunctionDeclaration by FunctionDescriptor.
        val copyFuncDeclaration = functionDeclaration!!.accept(DeepCopyIrTree(), null) as IrFunction // Create copy of the function.
=======
        val functionDeclaration = context.ir.originalModuleIndex
                .functions[functionDescriptor]                                              // Get FunctionDeclaration by FunctionDescriptor.
        if (functionDeclaration == null) return super.visitCall(expression)                 // Function is declared in another module.
        val copyFuncDeclaration = functionDeclaration.accept(DeepCopyIrTree(), null) as IrFunction // Create copy of the function.
>>>>>>> b4ee0e86

        val startOffset = copyFuncDeclaration.startOffset
        val endOffset   = copyFuncDeclaration.endOffset
        val returnType  = copyFuncDeclaration.descriptor.returnType!!
        val inlineBody  = copyFuncDeclaration.body!! as IrBlockBody
        val statements  = inlineBody.statements
        val parameters  = evaluateParameters(irCall, statements)                            // Evaluate parameters representing expression.
        val irBlock     = IrInlineFunctionBody(startOffset, endOffset, returnType, null, statements)

        val transformer = ParametersTransformer(parameters)
        irBlock.accept(transformer, null)                                                   // Replace parameters with expression.
        return irBlock
    }

    //-------------------------------------------------------------------------//

    fun inlineLambda(value: IrExpression): IrBlock {

        val lambdaStatements = getLambdaStatements(value)
        val lambdaReturnType = getLambdaReturnType(value)
        val irBlock     = IrInlineFunctionBody(0, 0, lambdaReturnType, null, lambdaStatements)

        return irBlock
    }

    //-------------------------------------------------------------------------//

    override fun visitCall(expression: IrCall): IrExpression {
        val functionDescriptor = expression.descriptor as FunctionDescriptor
        if (!functionDescriptor.isInline) return super.visitCall(expression)                // Function is not to be inlined - do nothing.

        val functionDeclaration = context.ir.moduleIndex.functions[functionDescriptor]      // Get FunctionDeclaration by FunctionDescriptor.
        if (functionDeclaration == null) return super.visitCall(expression)                 // Function is declared in another module.
        return inlineFunction(expression)                                                   // Return newly created IrBlock instead of IrCall.
    }

    //-------------------------------------------------------------------------//

    override fun visitElement(element: IrElement) = element.accept(this, null)
}

//-----------------------------------------------------------------------------//

internal class ParametersTransformer(val parameterToExpression: List <Pair<ParameterDescriptor, IrExpression>>): IrElementTransformerVoid() {

    override fun visitElement(element: IrElement) = element.accept(this, null)

    //-------------------------------------------------------------------------//

    override fun visitCall(expression: IrCall): IrExpression {
        if ((expression.descriptor as FunctionDescriptor).isFunctionInvoke) {               // If it is lambda call.
            if (expression.dispatchReceiver !is IrGetValue) super.visitCall(expression)     // Do not process such dispatch receiver.
            val getValue = expression.dispatchReceiver as IrGetValue                        //
            val parExpr = parameterToExpression.find { it.first == getValue.descriptor }    // Find expression to replace this parameter.
            if (parExpr == null) super.visitCall(expression)                                // It is not function parameter.
            return parExpr!!.second                                                         // Replace call site with InlineFunctionBody.
        }
        return super.visitCall(expression)                                                  // Function is declared in another module.
    }

    //-------------------------------------------------------------------------//

    override fun visitGetValue(expression: IrGetValue): IrExpression {
        val descriptor = expression.descriptor
        if (descriptor !is ParameterDescriptor) {                                           // TODO do we need this check?
            return super.visitGetValue(expression)
        }
        val parExp = parameterToExpression.find { it.first == descriptor }                  // Find expression to replace this parameter.
        if (parExp == null) return super.visitGetValue(expression)

        return  parExp.second                                                               // TODO should we proceed with IR iteration here?
    }
}<|MERGE_RESOLUTION|>--- conflicted
+++ resolved
@@ -74,21 +74,14 @@
         return parametersNew
     }
 
-<<<<<<< HEAD
-
     //-------------------------------------------------------------------------//
 
     fun inlineFunction(irCall: IrCall): IrBlock {
 
         val functionDescriptor = irCall.descriptor as FunctionDescriptor
-        val functionDeclaration = context.ir.moduleIndex.functions[functionDescriptor]      // Get FunctionDeclaration by FunctionDescriptor.
-        val copyFuncDeclaration = functionDeclaration!!.accept(DeepCopyIrTree(), null) as IrFunction // Create copy of the function.
-=======
         val functionDeclaration = context.ir.originalModuleIndex
                 .functions[functionDescriptor]                                              // Get FunctionDeclaration by FunctionDescriptor.
-        if (functionDeclaration == null) return super.visitCall(expression)                 // Function is declared in another module.
-        val copyFuncDeclaration = functionDeclaration.accept(DeepCopyIrTree(), null) as IrFunction // Create copy of the function.
->>>>>>> b4ee0e86
+        val copyFuncDeclaration = functionDeclaration!!.accept(DeepCopyIrTree(), null) as IrFunction // Create copy of the function.
 
         val startOffset = copyFuncDeclaration.startOffset
         val endOffset   = copyFuncDeclaration.endOffset
@@ -118,11 +111,11 @@
 
     override fun visitCall(expression: IrCall): IrExpression {
         val functionDescriptor = expression.descriptor as FunctionDescriptor
-        if (!functionDescriptor.isInline) return super.visitCall(expression)                // Function is not to be inlined - do nothing.
+        if (!functionDescriptor.isInline) return super.visitCall(expression)                   // Function is not to be inlined - do nothing.
 
-        val functionDeclaration = context.ir.moduleIndex.functions[functionDescriptor]      // Get FunctionDeclaration by FunctionDescriptor.
-        if (functionDeclaration == null) return super.visitCall(expression)                 // Function is declared in another module.
-        return inlineFunction(expression)                                                   // Return newly created IrBlock instead of IrCall.
+        val functionDeclaration = context.ir.originalModuleIndex.functions[functionDescriptor] // Get FunctionDeclaration by FunctionDescriptor.
+        if (functionDeclaration == null) return super.visitCall(expression)                    // Function is declared in another module.
+        return inlineFunction(expression)                                                      // Return newly created IrBlock instead of IrCall.
     }
 
     //-------------------------------------------------------------------------//
